--- conflicted
+++ resolved
@@ -295,7 +295,6 @@
         x = self.fc(x)
         return x
 
-<<<<<<< HEAD
 class CustomNet(nn.Module):
     # a custom CNN for image classifcation
     def __init__(self, conv_op=nn.Conv2d, num_classes=100):
@@ -378,77 +377,20 @@
         )
 
         # global avg pooling + FC
-=======
-
-# create a CustomNet class here for the training and design of you CNN
-class CustomNet(nn.Module):
-    def __init__(self, conv_op=nn.Conv2d, num_classes=100):
-        super(CustomNet, self).__init__()
-        
-        # Initial convolution block
-        self.conv1 = conv_op(3, 64, kernel_size=7, stride=2, padding=3)
-        self.bn1 = nn.BatchNorm2d(64)
-        self.relu = nn.ReLU(inplace=True)
-        self.maxpool = nn.MaxPool2d(kernel_size=3, stride=2, padding=1)
-        
-        # Residual Block 1
-        self.conv2_1 = conv_op(64, 64, kernel_size=1, stride=1, padding=0)
-        self.bn2_1 = nn.BatchNorm2d(64)
-        self.conv2_2 = conv_op(64, 64, kernel_size=3, stride=1, padding=1)
-        self.bn2_2 = nn.BatchNorm2d(64)
-        self.conv2_3 = conv_op(64, 256, kernel_size=1, stride=1, padding=0)
-        self.bn2_3 = nn.BatchNorm2d(256)
-        
-        # Shortcut for residual block 1
-        self.shortcut1 = nn.Sequential(
-            conv_op(64, 256, kernel_size=1, stride=1, padding=0),
-            nn.BatchNorm2d(256)
-        )
-        
-        self.maxpool2 = nn.MaxPool2d(kernel_size=3, stride=2, padding=1)
-        
-        # Residual Block 2
-        self.conv3_1 = conv_op(256, 128, kernel_size=1, stride=1, padding=0)
-        self.bn3_1 = nn.BatchNorm2d(128)
-        self.conv3_2 = conv_op(128, 128, kernel_size=3, stride=1, padding=1)
-        self.bn3_2 = nn.BatchNorm2d(128)
-        self.conv3_3 = conv_op(128, 512, kernel_size=1, stride=1, padding=0)
-        self.bn3_3 = nn.BatchNorm2d(512)
-        
-        # Shortcut for residual block 2
-        self.shortcut2 = nn.Sequential(
-            conv_op(256, 512, kernel_size=1, stride=1, padding=0),
-            nn.BatchNorm2d(512)
-        )
-        
-        # Global average pooling + FC
->>>>>>> bc2308fe
         self.avgpool = nn.AdaptiveAvgPool2d((1, 1))
         self.fc = nn.Linear(512, num_classes)
 
     def reset_parameters(self):
-<<<<<<< HEAD
-        # init all params
-        for m in self.modules():
-            if isinstance(m, nn.Conv2d):
-                nn.init.kaiming_normal_(
-                    m.weight, mode="fan_out", nonlinearity="relu"
-                )
-                if m.bias is not None:
-                    nn.init.consintat_(m.bias, 0.0)
-=======
         for m in self.modules():
             if isinstance(m, nn.Conv2d):
                 nn.init.kaiming_normal_(m.weight, mode="fan_out", nonlinearity="relu")
                 if m.bias is not None:
                     nn.init.constant_(m.bias, 0.0)
->>>>>>> bc2308fe
             elif isinstance(m, nn.BatchNorm2d):
                 nn.init.constant_(m.weight, 1.0)
                 nn.init.constant_(m.bias, 0.0)
 
     def forward(self, x):
-<<<<<<< HEAD
         # you can implement adversarial training here
         # if self.training:
         #   # generate adversarial sample based on x
@@ -484,57 +426,6 @@
 
 # change this to your model!
 default_cnn_model = CustomNet2
-=======
-        # Initial convolution
-        x = self.conv1(x)
-        x = self.bn1(x)
-        x = self.relu(x)
-        x = self.maxpool(x)
-        
-        # Residual Block 1
-        identity = x
-        out = self.conv2_1(x)
-        out = self.bn2_1(out)
-        out = self.relu(out)
-        out = self.conv2_2(out)
-        out = self.bn2_2(out)
-        out = self.relu(out)
-        out = self.conv2_3(out)
-        out = self.bn2_3(out)
-        
-        # Skip connection
-        identity = self.shortcut1(identity)
-        out += identity
-        out = self.relu(out)
-        
-        out = self.maxpool2(out)
-        
-        # Residual Block 2
-        identity = out
-        out = self.conv3_1(out)
-        out = self.bn3_1(out)
-        out = self.relu(out)
-        out = self.conv3_2(out)
-        out = self.bn3_2(out)
-        out = self.relu(out)
-        out = self.conv3_3(out)
-        out = self.bn3_3(out)
-        
-        # Skip connection
-        identity = self.shortcut2(identity)
-        out += identity
-        out = self.relu(out)
-        
-        # Global average pooling + FC
-        out = self.avgpool(out)
-        out = out.view(out.size(0), -1)
-        out = self.fc(out)
-        
-        return out
-
-# default model that will get picked up in main.py file for training and eval
-default_cnn_model = SimpleNet
->>>>>>> bc2308fe
 
 
 ################################################################################
